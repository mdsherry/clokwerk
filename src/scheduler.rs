--- conflicted
+++ resolved
@@ -116,12 +116,8 @@
     <Tz as chrono::TimeZone>::Offset: Send,
 {
     /// Start a background thread to call [Scheduler::run_pending()] with the specified frequency.
-<<<<<<< HEAD
-    /// The resulting thread fill end cleanly if the returned [ScheduleHandle] is dropped.
+    /// The resulting thread will end cleanly if the returned [ScheduleHandle] is dropped.
     #[must_use = "The scheduler is halted when the returned handle is dropped"]
-=======
-    /// The resulting thread will end cleanly if the returned [ScheduleHandle] is dropped.
->>>>>>> 4e9a94f0
     pub fn watch_thread(self, frequency: Duration) -> ScheduleHandle {
         let stop = Arc::new(AtomicBool::new(false));
         let my_stop = stop.clone();
